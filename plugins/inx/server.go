package inx

import (
	"context"
	"github.com/iotaledger/hive.go/workerpool"
	"github.com/iotaledger/hornet/pkg/model/milestone"
	"net"

	grpcprometheus "github.com/grpc-ecosystem/go-grpc-prometheus"
	"google.golang.org/grpc"

	inx "github.com/iotaledger/inx/go"
)

const (
	workerCount     = 1
	workerQueueSize = 10000
)

func newINXServer() *INXServer {
	grpcServer := grpc.NewServer(
		grpc.StreamInterceptor(grpcprometheus.StreamServerInterceptor),
		grpc.UnaryInterceptor(grpcprometheus.UnaryServerInterceptor),
	)
	s := &INXServer{grpcServer: grpcServer}
	inx.RegisterINXServer(grpcServer, s)
	return s
}

type INXServer struct {
	inx.UnimplementedINXServer
	grpcServer *grpc.Server
}

func (s *INXServer) ConfigurePrometheus() {
	grpcprometheus.Register(s.grpcServer)
}

func (s *INXServer) Start() {
	go func() {
		lis, err := net.Listen("tcp", ParamsINX.BindAddress)
		if err != nil {
			Plugin.LogFatalf("failed to listen: %v", err)
		}
		defer lis.Close()

		if err := s.grpcServer.Serve(lis); err != nil {
			Plugin.LogFatalf("failed to serve: %v", err)
		}
	}()
}

func (s *INXServer) Stop() {
	s.grpcServer.Stop()
}

func (s *INXServer) ReadNodeStatus(context.Context, *inx.NoParams) (*inx.NodeStatus, error) {
	pruningIndex := deps.Storage.SnapshotInfo().PruningIndex

	index, err := deps.UTXOManager.ReadLedgerIndexWithoutLocking()
	if err != nil {
		return nil, err
	}

	latestMilestoneIndex := deps.SyncManager.LatestMilestoneIndex()
	var lmi *inx.Milestone
	if latestMilestoneIndex > pruningIndex {
		lmi, err = milestoneForIndex(latestMilestoneIndex)
		if err != nil {
			return nil, err
		}
	} else {
		//TODO: we should have the milestone here when we store it in the snapshot
		lmi = &inx.Milestone{
			MilestoneInfo: &inx.MilestoneInfo{
				MilestoneIndex: uint32(latestMilestoneIndex),
			},
			Milestone: nil,
		}
	}

	confirmedMilestoneIndex := deps.SyncManager.ConfirmedMilestoneIndex()
	var cmi *inx.Milestone
	if confirmedMilestoneIndex > pruningIndex {
		cmi, err = milestoneForIndex(confirmedMilestoneIndex)
		if err != nil {
			return nil, err
		}
	} else {
		//TODO: we should have the milestone here when we store it in the snapshot
		cmi = &inx.Milestone{
			MilestoneInfo: &inx.MilestoneInfo{
				MilestoneIndex: uint32(confirmedMilestoneIndex),
			},
			Milestone: nil,
		}
	}

	return &inx.NodeStatus{
		IsHealthy:              deps.Tangle.IsNodeHealthy(),
		LatestMilestone:        lmi,
		ConfirmedMilestone:     cmi,
		TanglePruningIndex:     uint32(pruningIndex),
		MilestonesPruningIndex: uint32(pruningIndex),
		LedgerPruningIndex:     uint32(pruningIndex),
		LedgerIndex:            uint32(index),
	}, nil
}

func (s *INXServer) ReadNodeConfiguration(context.Context, *inx.NoParams) (*inx.NodeConfiguration, error) {
	var keyRanges []*inx.MilestoneKeyRange
	for _, r := range deps.KeyManager.KeyRanges() {
		keyRanges = append(keyRanges, &inx.MilestoneKeyRange{
			PublicKey:  r.PublicKey[:],
			StartIndex: uint32(r.StartIndex),
			EndIndex:   uint32(r.EndIndex),
		})
	}

	var pendingProtoParas []*inx.PendingProtocolParameters
	for _, ele := range deps.ProtocolManager.Pending() {
		pendingProtoParas = append(pendingProtoParas, &inx.PendingProtocolParameters{
			TargetMilestoneIndex: ele.TargetMilestoneIndex,
			Version:              uint32(ele.ProtocolVersion),
			Params:               ele.Params,
		})
	}

	return &inx.NodeConfiguration{
		ProtocolParameters:      inx.NewProtocolParameters(deps.ProtocolManager.Current()),
		MilestonePublicKeyCount: uint32(deps.MilestonePublicKeyCount),
		MilestoneKeyRanges:      keyRanges,
		BaseToken: &inx.BaseToken{
			Name:            deps.BaseToken.Name,
			TickerSymbol:    deps.BaseToken.TickerSymbol,
			Unit:            deps.BaseToken.Unit,
			Subunit:         deps.BaseToken.Subunit,
			Decimals:        deps.BaseToken.Decimals,
			UseMetricPrefix: deps.BaseToken.UseMetricPrefix,
		},
		SupportedProtocolVersions: deps.ProtocolManager.SupportedVersions(),
<<<<<<< HEAD
		PendingProtocolParameters: pendingProtoParas,
=======
>>>>>>> 963d4ddf
	}, nil
}

type streamRange struct {
	start    milestone.Index
	end      milestone.Index
	lastSent milestone.Index
}

// tells whether the stream range has a range requested.
func (stream *streamRange) rangeRequested() bool {
	return stream.start > 0
}

// tells whether the stream is bounded, aka has an end index.
func (stream *streamRange) isBounded() bool {
	return stream.end > 0
}

// handles the sending of data within a streamRange.
//	- sendFunc gets executed for the given index.
// 	- if data wasn't sent between streamRange.lastSent and the given index, then the given catchUpFunc is executed
//	 with the range from streamRange.lastSent + 1 up to index - 1.
//	- it is the caller's job to call task.Return(...).
//	- streamRange.lastSent is auto. updated
func handleRangedSend(task *workerpool.Task, index milestone.Index, streamRange *streamRange,
	catchUpFunc func(start milestone.Index, end milestone.Index) error,
	sendFunc func(task *workerpool.Task, index milestone.Index) error,
) (bool, error) {

	// below requested range
	if streamRange.rangeRequested() && index < streamRange.start {
		return false, nil
	}

	// execute catch up function with missing indices
	if streamRange.rangeRequested() && index-1 > streamRange.lastSent {
		startIndex := streamRange.start
		if startIndex < streamRange.lastSent+1 {
			startIndex = streamRange.lastSent + 1
		}

		endIndex := index - 1
		if streamRange.isBounded() && endIndex > streamRange.end {
			endIndex = streamRange.end
		}

		if err := catchUpFunc(startIndex, endIndex); err != nil {
			return false, err
		}

		streamRange.lastSent = endIndex
	}

	// stream finished
	if streamRange.isBounded() && index > streamRange.end {
		return true, nil
	}

	if err := sendFunc(task, index); err != nil {
		return false, err
	}

	streamRange.lastSent = index

	// stream finished
	if streamRange.isBounded() && index >= streamRange.end {
		return true, nil
	}

	return false, nil
}<|MERGE_RESOLUTION|>--- conflicted
+++ resolved
@@ -139,10 +139,7 @@
 			UseMetricPrefix: deps.BaseToken.UseMetricPrefix,
 		},
 		SupportedProtocolVersions: deps.ProtocolManager.SupportedVersions(),
-<<<<<<< HEAD
 		PendingProtocolParameters: pendingProtoParas,
-=======
->>>>>>> 963d4ddf
 	}, nil
 }
 
