--- conflicted
+++ resolved
@@ -73,11 +73,7 @@
 
 	// helper function to send the message to the network
 	sendMessage := func(msg *tangle.Message) error {
-<<<<<<< HEAD
-		if err := gossip.MessageProcessor().SerializeAndEmit(msg, iotago.DeSeriModePerformValidation); err != nil {
-=======
-		if err := gossip.Processor().Emit(msg); err != nil {
->>>>>>> c661aea1
+		if err := gossip.MessageProcessor().Emit(msg); err != nil {
 			return err
 		}
 
