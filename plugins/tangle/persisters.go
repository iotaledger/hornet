package tangle

import (
	"time"

	"github.com/iotaledger/hive.go/batchworkerpool"
	"github.com/iotaledger/hive.go/daemon"
	"github.com/iotaledger/hive.go/events"
	"github.com/iotaledger/iota.go/trinary"

	"github.com/gohornet/hornet/packages/model/hornet"
	"github.com/gohornet/hornet/packages/model/milestone_index"
	"github.com/gohornet/hornet/packages/model/tangle"
	"github.com/gohornet/hornet/packages/shutdown"
)

var (
	addressPersisterWorkerCount            = 1
	addressPersisterQueueSize              = 10000
	addressPersisterBatchSize              = 1000
	addressPersisterBatchCollectionTimeout = 1000 * time.Millisecond
	addressPersisterWorkerPool             *batchworkerpool.BatchWorkerPool

	firstSeenTxWorkerCount            = 1
	firstSeenTxQueueSize              = 10000
	firstSeenTxBatchSize              = 1000
	firstSeenTxBatchCollectionTimeout = 1000 * time.Millisecond
	firstSeenTxWorkerPool             *batchworkerpool.BatchWorkerPool
)

func configurePersisters() {
	configureAddressPersister()
	configureFirstSeenTransactionPersister()
}

func runPersisters() {
	runAddressPersister()
	runFirstSeenTransactionPersister()
}

// Address persister
func configureAddressPersister() {

	// TxHash for Address persisting
	addressPersisterWorkerPool = batchworkerpool.New(func(tasks []batchworkerpool.Task) {

		var txHashesForAddresses []*tangle.TxHashForAddress
		for _, task := range tasks {
			txHashesForAddresses = append(txHashesForAddresses, task.Param(0).(*tangle.TxHashForAddress))
		}

		err := tangle.StoreTransactionHashesForAddressesInDatabase(txHashesForAddresses)
		if err != nil {
			panic(err)
		}

		for _, task := range tasks {
			task.Return(nil)
		}
	}, batchworkerpool.BatchCollectionTimeout(addressPersisterBatchCollectionTimeout), batchworkerpool.BatchSize(addressPersisterBatchSize), batchworkerpool.WorkerCount(addressPersisterWorkerCount), batchworkerpool.QueueSize(addressPersisterQueueSize), batchworkerpool.FlushTasksAtShutdown(true))
}

func runAddressPersister() {
	daemon.BackgroundWorker("AddressPersister", func(shutdownSignal <-chan struct{}) {
		log.Info("Starting AddressPersister ... done")
		addressPersisterWorkerPool.Start()
		<-shutdownSignal
		log.Info("Stopping AddressPersister ...")
		addressPersisterWorkerPool.StopAndWait()
		log.Info("Stopping AddressPersister ... done")
	}, shutdown.ShutdownPriorityPersisters)
}

func addressPersisterSubmit(address trinary.Hash, transactionHash trinary.Hash) {
	addressPersisterWorkerPool.Submit(&tangle.TxHashForAddress{Address: address, TxHash: transactionHash})
}

// FirstSeen Tx persister
func configureFirstSeenTransactionPersister() {

	firstSeenTxWorkerPool = batchworkerpool.New(func(tasks []batchworkerpool.Task) {

		var operations []*tangle.FirstSeenTxHashOperation
		for _, task := range tasks {
			operations = append(operations, task.Param(0).(*tangle.FirstSeenTxHashOperation))
		}

		err := tangle.StoreFirstSeenTxHashOperations(operations)
		if err != nil {
			panic(err)
		}

		for _, task := range tasks {
			task.Return(nil)
		}
	}, batchworkerpool.BatchCollectionTimeout(firstSeenTxBatchCollectionTimeout), batchworkerpool.BatchSize(firstSeenTxBatchSize), batchworkerpool.WorkerCount(firstSeenTxWorkerCount), batchworkerpool.QueueSize(firstSeenTxQueueSize), batchworkerpool.FlushTasksAtShutdown(true))
}

func runFirstSeenTransactionPersister() {

<<<<<<< HEAD
	notifyNewTx := events.NewClosure(func(transaction *tangle.CachedTransaction, firstSeenLatestMilestoneIndex milestone_index.MilestoneIndex, latestSolidMilestoneIndex milestone_index.MilestoneIndex) {
		unconfirmedTxWorkerPool.Submit(&tangle.UnconfirmedTxHashOperation{
			TxHash:                        transaction.GetTransaction().GetHash(),
			FirstSeenLatestMilestoneIndex: firstSeenLatestMilestoneIndex,
		})
	})

	notifyConfirmedTx := events.NewClosure(func(transaction *tangle.CachedTransaction, msIndex milestone_index.MilestoneIndex, confTime int64) {
		unconfirmedTxWorkerPool.Submit(&tangle.UnconfirmedTxHashOperation{
			TxHash:    transaction.GetTransaction().GetHash(),
			Confirmed: true,
		})
=======
	notifyNewTx := events.NewClosure(func(transaction *hornet.Transaction, firstSeenLatestMilestoneIndex milestone_index.MilestoneIndex, latestSolidMilestoneIndex milestone_index.MilestoneIndex) {
		// Store only non-requested transactions, since all requested transactions are confirmed by a milestone anyway
		// This is only used to delete unconfirmed transactions from the database at pruning
		if !transaction.IsRequested() {
			firstSeenTxWorkerPool.Submit(&tangle.FirstSeenTxHashOperation{
				TxHash:                        transaction.GetHash(),
				FirstSeenLatestMilestoneIndex: firstSeenLatestMilestoneIndex,
			})
		}
>>>>>>> 988011ba
	})

	daemon.BackgroundWorker("FirstSeenTxPersister", func(shutdownSignal <-chan struct{}) {
		log.Info("Starting FirstSeenTxPersister ... done")
		Events.ReceivedNewTransaction.Attach(notifyNewTx)
		firstSeenTxWorkerPool.Start()
		<-shutdownSignal
		log.Info("Stopping FirstSeenTxPersister ...")
		Events.ReceivedNewTransaction.Detach(notifyNewTx)
		firstSeenTxWorkerPool.StopAndWait()
		log.Info("Stopping FirstSeenTxPersister ... done")
	}, shutdown.ShutdownPriorityPersisters)
}

// Tx stored event
func onEvictTransactions(evicted []*hornet.Transaction) {
	for _, tx := range evicted {
		Events.TransactionStored.Trigger(tx)
	}
}<|MERGE_RESOLUTION|>--- conflicted
+++ resolved
@@ -98,30 +98,15 @@
 
 func runFirstSeenTransactionPersister() {
 
-<<<<<<< HEAD
 	notifyNewTx := events.NewClosure(func(transaction *tangle.CachedTransaction, firstSeenLatestMilestoneIndex milestone_index.MilestoneIndex, latestSolidMilestoneIndex milestone_index.MilestoneIndex) {
-		unconfirmedTxWorkerPool.Submit(&tangle.UnconfirmedTxHashOperation{
-			TxHash:                        transaction.GetTransaction().GetHash(),
-			FirstSeenLatestMilestoneIndex: firstSeenLatestMilestoneIndex,
-		})
-	})
-
-	notifyConfirmedTx := events.NewClosure(func(transaction *tangle.CachedTransaction, msIndex milestone_index.MilestoneIndex, confTime int64) {
-		unconfirmedTxWorkerPool.Submit(&tangle.UnconfirmedTxHashOperation{
-			TxHash:    transaction.GetTransaction().GetHash(),
-			Confirmed: true,
-		})
-=======
-	notifyNewTx := events.NewClosure(func(transaction *hornet.Transaction, firstSeenLatestMilestoneIndex milestone_index.MilestoneIndex, latestSolidMilestoneIndex milestone_index.MilestoneIndex) {
 		// Store only non-requested transactions, since all requested transactions are confirmed by a milestone anyway
 		// This is only used to delete unconfirmed transactions from the database at pruning
 		if !transaction.IsRequested() {
 			firstSeenTxWorkerPool.Submit(&tangle.FirstSeenTxHashOperation{
-				TxHash:                        transaction.GetHash(),
+				TxHash:                        transaction.GetTransaction().GetHash(),
 				FirstSeenLatestMilestoneIndex: firstSeenLatestMilestoneIndex,
 			})
 		}
->>>>>>> 988011ba
 	})
 
 	daemon.BackgroundWorker("FirstSeenTxPersister", func(shutdownSignal <-chan struct{}) {
