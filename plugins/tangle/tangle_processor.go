package tangle

import (
	"fmt"
	"runtime"
	"sync"

	"github.com/iotaledger/hive.go/daemon"
	"github.com/iotaledger/hive.go/events"
	"github.com/iotaledger/hive.go/node"
	"github.com/iotaledger/hive.go/workerpool"

	"github.com/gohornet/hornet/pkg/metrics"
	"github.com/gohornet/hornet/pkg/model/hornet"
	"github.com/gohornet/hornet/pkg/model/milestone"
	"github.com/gohornet/hornet/pkg/model/tangle"
	gossippkg "github.com/gohornet/hornet/pkg/protocol/gossip"
	"github.com/gohornet/hornet/pkg/shutdown"
	"github.com/gohornet/hornet/pkg/utils"
	"github.com/gohornet/hornet/plugins/gossip"
	metricsplugin "github.com/gohornet/hornet/plugins/metrics"
)

var (
	receiveMsgWorkerCount = 2 * runtime.NumCPU()
	receiveMsgQueueSize   = 10000
	receiveMsgWorkerPool  *workerpool.WorkerPool

	lastIncomingMPS uint32
	lastNewMPS      uint32
	lastOutgoingMPS uint32

	startWaitGroup sync.WaitGroup
<<<<<<< HEAD
=======

	messageProcessedSyncEvent   = utils.NewSyncEvent()
	messageSolidSyncEvent       = utils.NewSyncEvent()
	milestoneConfirmedSyncEvent = utils.NewSyncEvent()
>>>>>>> c661aea1
)

func configureTangleProcessor(_ *node.Plugin) {

	receiveMsgWorkerPool = workerpool.New(func(task workerpool.Task) {
		processIncomingTx(task.Param(0).(*tangle.Message), task.Param(1).(*gossippkg.Request), task.Param(2).(*gossippkg.Protocol))
		task.Return(nil)
	}, workerpool.WorkerCount(receiveMsgWorkerCount), workerpool.QueueSize(receiveMsgQueueSize))

	processValidMilestoneWorkerPool = workerpool.New(func(task workerpool.Task) {
		processValidMilestone(task.Param(0).(*tangle.CachedMilestone)) // milestone pass +1
		task.Return(nil)
	}, workerpool.WorkerCount(processValidMilestoneWorkerCount), workerpool.QueueSize(processValidMilestoneQueueSize), workerpool.FlushTasksAtShutdown(true))

	milestoneSolidifierWorkerPool = workerpool.New(func(task workerpool.Task) {
		solidifyMilestone(task.Param(0).(milestone.Index), task.Param(1).(bool))
		task.Return(nil)
	}, workerpool.WorkerCount(milestoneSolidifierWorkerCount), workerpool.QueueSize(milestoneSolidifierQueueSize))
}

func runTangleProcessor(_ *node.Plugin) {
	log.Info("Starting TangleProcessor ...")

	startWaitGroup.Add(4)

<<<<<<< HEAD
	onMsgProcessed := events.NewClosure(func(message *tangle.Message, request *gossippkg.Request, proto *gossippkg.Protocol) {
		receiveMsgWorkerPool.Submit(message, request, proto)
=======
	onMsgProcessed := events.NewClosure(func(message *tangle.Message, request *rqueue.Request, p *peer.Peer) {
		receiveMsgWorkerPool.Submit(message, request, p)
>>>>>>> c661aea1
	})

	onTPSMetricsUpdated := events.NewClosure(func(tpsMetrics *metricsplugin.TPSMetrics) {
		lastIncomingMPS = tpsMetrics.Incoming
		lastNewMPS = tpsMetrics.New
		lastOutgoingMPS = tpsMetrics.Outgoing
	})

	onReceivedValidMilestone := events.NewClosure(func(cachedMilestone *tangle.CachedMilestone) {
		_, added := processValidMilestoneWorkerPool.Submit(cachedMilestone) // milestone pass +1
		if !added {
			// Release shouldn't be forced, to cache the latest milestones
			cachedMilestone.Release() // message -1
		}
	})

	onReceivedInvalidMilestone := events.NewClosure(func(err error) {
		log.Info(err)
	})

	daemon.BackgroundWorker("TangleProcessor[UpdateMetrics]", func(shutdownSignal <-chan struct{}) {
		metricsplugin.Events.TPSMetricsUpdated.Attach(onTPSMetricsUpdated)
		startWaitGroup.Done()
		<-shutdownSignal
		metricsplugin.Events.TPSMetricsUpdated.Detach(onTPSMetricsUpdated)
	}, shutdown.PriorityMetricsUpdater)

	daemon.BackgroundWorker("TangleProcessor[ReceiveTx]", func(shutdownSignal <-chan struct{}) {
		log.Info("Starting TangleProcessor[ReceiveTx] ... done")
		gossip.MessageProcessor().Events.MessageProcessed.Attach(onMsgProcessed)
		receiveMsgWorkerPool.Start()
		startWaitGroup.Done()
		<-shutdownSignal
		log.Info("Stopping TangleProcessor[ReceiveTx] ...")
		gossip.MessageProcessor().Events.MessageProcessed.Detach(onMsgProcessed)
		receiveMsgWorkerPool.StopAndWait()
		log.Info("Stopping TangleProcessor[ReceiveTx] ... done")
	}, shutdown.PriorityReceiveTxWorker)

	daemon.BackgroundWorker("TangleProcessor[ProcessMilestone]", func(shutdownSignal <-chan struct{}) {
		log.Info("Starting TangleProcessor[ProcessMilestone] ... done")
		processValidMilestoneWorkerPool.Start()
		tangle.Events.ReceivedValidMilestone.Attach(onReceivedValidMilestone)
		tangle.Events.ReceivedInvalidMilestone.Attach(onReceivedInvalidMilestone)
		startWaitGroup.Done()
		<-shutdownSignal
		log.Info("Stopping TangleProcessor[ProcessMilestone] ...")
		tangle.Events.ReceivedValidMilestone.Detach(onReceivedValidMilestone)
		tangle.Events.ReceivedInvalidMilestone.Detach(onReceivedInvalidMilestone)
		processValidMilestoneWorkerPool.StopAndWait()
		log.Info("Stopping TangleProcessor[ProcessMilestone] ... done")
	}, shutdown.PriorityMilestoneProcessor)

	daemon.BackgroundWorker("TangleProcessor[MilestoneSolidifier]", func(shutdownSignal <-chan struct{}) {
		log.Info("Starting TangleProcessor[MilestoneSolidifier] ... done")
		milestoneSolidifierWorkerPool.Start()
		startWaitGroup.Done()
		<-shutdownSignal
		log.Info("Stopping TangleProcessor[MilestoneSolidifier] ...")
		milestoneSolidifierWorkerPool.StopAndWait()
		log.Info("Stopping TangleProcessor[MilestoneSolidifier] ... done")
	}, shutdown.PriorityMilestoneSolidifier)

}

// WaitForTangleProcessorStartup waits until all background workers of the tangle processor are started.
func WaitForTangleProcessorStartup() {
	startWaitGroup.Wait()
}

func IsReceiveTxWorkerPoolBusy() bool {
	return receiveMsgWorkerPool.GetPendingQueueSize() > (receiveMsgQueueSize / 2)
}

func processIncomingTx(incomingMsg *tangle.Message, request *gossippkg.Request, proto *gossippkg.Protocol) {

	latestMilestoneIndex := tangle.GetLatestMilestoneIndex()
	isNodeSyncedWithThreshold := tangle.IsNodeSyncedWithThreshold()

	// The msg will be added to the storage inside this function, so the message object automatically updates
	cachedMsg, alreadyAdded := tangle.AddMessageToStorage(incomingMsg, latestMilestoneIndex, request != nil, !isNodeSyncedWithThreshold, false) // msg +1

	// Release shouldn't be forced, to cache the latest messages
	defer cachedMsg.Release(!isNodeSyncedWithThreshold) // msg -1

	if !alreadyAdded {
		metrics.SharedServerMetrics.NewMessages.Inc()

		if proto != nil {
			proto.Metrics.NewMessages.Inc()
		}

		// since we only add the parents if there was a source request, we only
		// request them for messages which should be part of milestone cones
		if request != nil {
			// add this newly received message's parents to the request queue
			gossip.RequestParents(cachedMsg.Retain(), request.MilestoneIndex, true)
		}

		solidMilestoneIndex := tangle.GetSolidMilestoneIndex()
		if latestMilestoneIndex == 0 {
			latestMilestoneIndex = solidMilestoneIndex
		}
		Events.ReceivedNewMessage.Trigger(cachedMsg, latestMilestoneIndex, solidMilestoneIndex)

	} else {
		metrics.SharedServerMetrics.KnownMessages.Inc()
		if proto != nil {
			proto.Metrics.KnownMessages.Inc()
		}
		Events.ReceivedKnownMessage.Trigger(cachedMsg)
	}

	// "ProcessedMessage" event has to be fired after "ReceivedNewMessage" event,
	// otherwise there is a race condition in the coordinator plugin that tries to "ComputeMerkleTreeRootHash"
	// with the message it issued itself because the message may be not solid yet and therefore their database entries
	// are not created yet.
	Events.ProcessedMessage.Trigger(incomingMsg.GetMessageID())
	messageProcessedSyncEvent.Trigger(incomingMsg.GetMessageID().MapKey())

	if request != nil {
		// mark the received request as processed
		gossip.RequestQueue().Processed(incomingMsg.GetMessageID())
	}

	// we check whether the request is nil, so we only trigger the solidifier when
	// we actually handled a message stemming from a request (as otherwise the solidifier
	// is triggered too often through messages received from normal gossip)
	if !tangle.IsNodeSynced() && request != nil && gossip.RequestQueue().Empty() {
		// we trigger the milestone solidifier in order to solidify milestones
		// which should be solid given that the request queue is empty
		milestoneSolidifierWorkerPool.TrySubmit(milestone.Index(0), true)
	}
}

// RegisterMessageProcessedEvent returns a channel that gets closed when the message is processed.
func RegisterMessageProcessedEvent(messageID *hornet.MessageID) chan struct{} {
	return messageProcessedSyncEvent.RegisterEvent(messageID.MapKey())
}

// RegisterMessageSolidEvent returns a channel that gets closed when the message is marked as solid.
func RegisterMessageSolidEvent(messageID *hornet.MessageID) chan struct{} {
	return messageSolidSyncEvent.RegisterEvent(messageID.MapKey())
}

// RegisterMilestoneConfirmedEvent returns a channel that gets closed when the milestone is confirmed.
func RegisterMilestoneConfirmedEvent(msIndex milestone.Index) chan struct{} {
	return milestoneConfirmedSyncEvent.RegisterEvent(msIndex)
}

func printStatus() {
	var currentLowestMilestoneIndexInReqQ milestone.Index
	if peekedRequest := gossip.RequestQueue().Peek(); peekedRequest != nil {
		currentLowestMilestoneIndexInReqQ = peekedRequest.MilestoneIndex
	}

	queued, pending, processing := gossip.RequestQueue().Size()
	avgLatency := gossip.RequestQueue().AvgLatency()

	println(
		fmt.Sprintf(
			"req(qu/pe/proc/lat): %05d/%05d/%05d/%04dms, "+
				"reqQMs: %d, "+
				"processor: %05d, "+
				"LSMI/LMI: %d/%d, "+
				"TPS (in/new/out): %05d/%05d/%05d, "+
				"Tips (non-/semi-lazy): %d/%d",
			queued, pending, processing, avgLatency,
			currentLowestMilestoneIndexInReqQ,
			receiveMsgWorkerPool.GetPendingQueueSize(),
			tangle.GetSolidMilestoneIndex(),
			tangle.GetLatestMilestoneIndex(),
			lastIncomingMPS,
			lastNewMPS,
			lastOutgoingMPS,
			metrics.SharedServerMetrics.TipsNonLazy.Load(),
			metrics.SharedServerMetrics.TipsSemiLazy.Load()))
}<|MERGE_RESOLUTION|>--- conflicted
+++ resolved
@@ -31,13 +31,10 @@
 	lastOutgoingMPS uint32
 
 	startWaitGroup sync.WaitGroup
-<<<<<<< HEAD
-=======
 
 	messageProcessedSyncEvent   = utils.NewSyncEvent()
 	messageSolidSyncEvent       = utils.NewSyncEvent()
 	milestoneConfirmedSyncEvent = utils.NewSyncEvent()
->>>>>>> c661aea1
 )
 
 func configureTangleProcessor(_ *node.Plugin) {
@@ -63,13 +60,8 @@
 
 	startWaitGroup.Add(4)
 
-<<<<<<< HEAD
 	onMsgProcessed := events.NewClosure(func(message *tangle.Message, request *gossippkg.Request, proto *gossippkg.Protocol) {
 		receiveMsgWorkerPool.Submit(message, request, proto)
-=======
-	onMsgProcessed := events.NewClosure(func(message *tangle.Message, request *rqueue.Request, p *peer.Peer) {
-		receiveMsgWorkerPool.Submit(message, request, p)
->>>>>>> c661aea1
 	})
 
 	onTPSMetricsUpdated := events.NewClosure(func(tpsMetrics *metricsplugin.TPSMetrics) {
