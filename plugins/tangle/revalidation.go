--- conflicted
+++ resolved
@@ -43,13 +43,8 @@
 //
 // 		Stored without caching:
 //			- Tag								=> will be removed and added again if missing by receiving the msg
-<<<<<<< HEAD
-//			- ID							=> will be removed and added again if missing by receiving the msg
-//			- UnconfirmedMessage 					=> will be removed at pruning anyway
-=======
 //			- Address							=> will be removed and added again if missing by receiving the msg
 //			- UnreferencedMessage 				=> will be removed at pruning anyway
->>>>>>> c661aea1
 //			- Milestone							=> will be removed and added again by receiving the msg
 //
 // Database:
