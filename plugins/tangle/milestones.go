--- conflicted
+++ resolved
@@ -30,16 +30,10 @@
 	Events.ReceivedNewMilestone.Trigger(bundle)
 
 	// Mark all tx of a valid milestone as requested, so they get stored on eviction
-<<<<<<< HEAD
-	// Warp sync milestone txs are not requested by default => they would get lost
+	// Warp sync milestone txs (via STING) are not requested by default => they would get lost
 	transactions := bundle.GetTransactions() //+1
 	for _, tx := range transactions {
 		tx.GetTransaction().SetRequested(true)
-=======
-	// Warp sync milestone txs (via STING) are not requested by default => they would get lost
-	for _, tx := range bundle.GetTransactions() {
-		tx.SetRequested(true)
->>>>>>> 988011ba
 	}
 	transactions.Release() //-1
 
