--- conflicted
+++ resolved
@@ -37,12 +37,7 @@
 		gracefulshutdown.PLUGIN,
 		profiling.PLUGIN,
 		database.PLUGIN,
-<<<<<<< HEAD
-		webapi.PLUGIN,
-=======
-		autopeering.PLUGIN,
 		restapi.PLUGIN,
->>>>>>> c661aea1
 	}
 
 	if !config.NodeConfig.GetBool(config.CfgNetAutopeeringRunAsEntryNode) {
