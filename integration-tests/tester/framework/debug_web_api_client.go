package framework

import (
	"bytes"
	"encoding/json"
	"errors"
	"fmt"
	"io"
	"io/ioutil"
	"net/http"
<<<<<<< HEAD

	"github.com/gohornet/hornet/pkg/p2p"
	"github.com/gohornet/hornet/plugins/webapi"
=======
>>>>>>> c661aea1
)

var (
	// ErrBadRequest defines the "bad request" error.
	ErrBadRequest = errors.New("bad request")
	// ErrInternalServerError defines the "internal server error" error.
	ErrInternalServerError = errors.New("internal server error")
	// ErrNotFound defines the "not found" error.
	ErrNotFound = errors.New("not found")
	// ErrUnauthorized defines the "unauthorized" error.
	ErrUnauthorized = errors.New("unauthorized")
	// ErrUnknownError defines the "unknown error" error.
	ErrUnknownError = errors.New("unknown error")
	// ErrNotImplemented defines the "operation not implemented/supported/available" error.
	ErrNotImplemented = errors.New("operation not implemented/supported/available")
)

const (
	contentTypeJSON = "application/json"
)

// NewWebAPI returns a new web API instance.
func NewWebAPI(baseURL string, httpClient ...http.Client) *WebAPI {
	if len(httpClient) > 0 {
		return &WebAPI{baseURL: baseURL, httpClient: httpClient[0]}
	}
	return &WebAPI{baseURL: baseURL}
}

// WebAPI is an API wrapper over the web API.
type WebAPI struct {
	httpClient http.Client
	baseURL    string
}

type errorresponse struct {
	Error string `json:"error"`
}

func interpretBody(res *http.Response, decodeTo interface{}) error {
	resBody, err := ioutil.ReadAll(res.Body)
	if err != nil {
		return fmt.Errorf("unable to read response body: %w", err)
	}
	defer res.Body.Close()

	if res.StatusCode == http.StatusOK || res.StatusCode == http.StatusCreated {
		return json.Unmarshal(resBody, decodeTo)
	}

	errRes := &errorresponse{}
	if err := json.Unmarshal(resBody, errRes); err != nil {
		return fmt.Errorf("unable to read error from response body: %w", err)
	}

	switch res.StatusCode {
	case http.StatusInternalServerError:
		return fmt.Errorf("%w: %s", ErrInternalServerError, errRes.Error)
	case http.StatusNotFound:
		return fmt.Errorf("%w: %s", ErrNotFound, res.Request.URL.String())
	case http.StatusBadRequest:
		return fmt.Errorf("%w: %s", ErrBadRequest, errRes.Error)
	case http.StatusUnauthorized:
		return fmt.Errorf("%w: %s", ErrUnauthorized, errRes.Error)
	case http.StatusNotImplemented:
		return fmt.Errorf("%w: %s", ErrNotImplemented, errRes.Error)
	}

	return fmt.Errorf("%w: %s", ErrUnknownError, errRes.Error)
}

func (api *WebAPI) do(method string, reqObj interface{}, resObj interface{}) error {
	// marshal request object
	var data []byte
	if reqObj != nil {
		var err error
		data, err = json.Marshal(reqObj)
		if err != nil {
			return err
		}
	}

	// construct request
	req, err := http.NewRequest(method, api.baseURL, func() io.Reader {
		if data == nil {
			return nil
		}
		return bytes.NewReader(data)
	}())
	if err != nil {
		return err
	}

	if data != nil {
		req.Header.Set("Content-Type", contentTypeJSON)
	}

	// make the request
	res, err := api.httpClient.Do(req)
	if err != nil {
		return err
	}

	if resObj == nil {
		return nil
	}

	// write response into response object
	if err := interpretBody(res, resObj); err != nil {
		return err
	}
	return nil
}

/*

// Neighbors returns the neighbors to which the node is connected to.
func (api *WebAPI) Neighbors() ([]*p2p.Info, error) {
	res := &webapi.GetNeighborsReturn{}
	if err := api.do(http.MethodPost, struct {
		Command string `json:"command"`
	}{Command: "getNeighbors"}, res); err != nil {
		return nil, err
	}
	return res.Neighbors, nil
}

func (api *WebAPI) Info() (*webapi.GetNodeInfoReturn, error) {
	res := &webapi.GetNodeInfoReturn{}
	if err := api.do(http.MethodPost, struct {
		Command string `json:"command"`
	}{Command: "getNodeInfo"}, res); err != nil {
		return nil, err
	}
	return res, nil

}
*/

// BaseURL returns the baseURL of the API.
func (api *WebAPI) BaseURL() string {
	return api.baseURL
}<|MERGE_RESOLUTION|>--- conflicted
+++ resolved
@@ -8,12 +8,6 @@
 	"io"
 	"io/ioutil"
 	"net/http"
-<<<<<<< HEAD
-
-	"github.com/gohornet/hornet/pkg/p2p"
-	"github.com/gohornet/hornet/plugins/webapi"
-=======
->>>>>>> c661aea1
 )
 
 var (
