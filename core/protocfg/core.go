package protocfg

import (
	"encoding/json"
	"fmt"
	"github.com/iotaledger/hive.go/app/core/shutdown"
	"github.com/iotaledger/hive.go/events"
	"github.com/iotaledger/hornet/pkg/model/storage"
	"github.com/iotaledger/hornet/pkg/model/syncmanager"
	"github.com/iotaledger/hornet/pkg/protocol"
	"github.com/iotaledger/hornet/pkg/tangle"

	flag "github.com/spf13/pflag"
	"go.uber.org/dig"

	"github.com/iotaledger/hive.go/app"
	"github.com/iotaledger/hive.go/crypto"
	"github.com/iotaledger/hornet/pkg/keymanager"
	"github.com/iotaledger/hornet/pkg/model/milestone"
	iotago "github.com/iotaledger/iota.go/v3"
)

func init() {
	_ = flag.CommandLine.MarkHidden(CfgProtocolPublicKeyRangesJSON)

	CoreComponent = &app.CoreComponent{
		Component: &app.Component{
			Name:           "ProtoCfg",
			DepsFunc:       func(cDeps dependencies) { deps = cDeps },
			Params:         params,
			InitConfigPars: initConfigPars,
			Configure:      configure,
		},
	}
}

var (
	CoreComponent       *app.CoreComponent
	deps                dependencies
	cooPubKeyRangesFlag = flag.String(CfgProtocolPublicKeyRangesJSON, "", "overwrite public key ranges (JSON)")
)

type dependencies struct {
	dig.In
	Tangle          *tangle.Tangle
	ProtocolManager *protocol.Manager
	SyncManager     *syncmanager.SyncManager
	ShutdownHandler *shutdown.ShutdownHandler
}

func initConfigPars(c *dig.Container) error {

	type cfgDeps struct {
		dig.In
<<<<<<< HEAD
		Storage *storage.Storage `optional:"true"`
=======
		Storage *storage.Storage `optional:"true"` // optional because of entry-node mode
>>>>>>> 963d4ddf
	}

	type cfgResult struct {
		dig.Out
		KeyManager              *keymanager.KeyManager
		MilestonePublicKeyCount int `name:"milestonePublicKeyCount"`
		ProtocolManager         *protocol.Manager
		BaseToken               *BaseToken
	}

	if err := c.Provide(func(deps cfgDeps) cfgResult {

		protoParas := &iotago.ProtocolParameters{
			Version:       ParamsProtocol.Parameters.Version,
			NetworkName:   ParamsProtocol.Parameters.NetworkName,
			Bech32HRP:     iotago.NetworkPrefix(ParamsProtocol.Parameters.Bech32HRP),
			MinPoWScore:   ParamsProtocol.Parameters.MinPoWScore,
			BelowMaxDepth: ParamsProtocol.Parameters.BelowMaxDepth,
			RentStructure: iotago.RentStructure{
				VByteCost:    ParamsProtocol.Parameters.RentStructureVByteCost,
				VBFactorData: iotago.VByteCostFactor(ParamsProtocol.Parameters.RentStructureVByteFactorData),
				VBFactorKey:  iotago.VByteCostFactor(ParamsProtocol.Parameters.RentStructureVByteFactorKey),
			},
			TokenSupply: ParamsProtocol.Parameters.TokenSupply,
		}

		res := cfgResult{
			MilestonePublicKeyCount: ParamsProtocol.MilestonePublicKeyCount,
			ProtocolManager:         protocol.NewManager(deps.Storage, protoParas),
			BaseToken: &BaseToken{
				Name:            ParamsProtocol.BaseToken.Name,
				TickerSymbol:    ParamsProtocol.BaseToken.TickerSymbol,
				Unit:            ParamsProtocol.BaseToken.Unit,
				Subunit:         ParamsProtocol.BaseToken.Subunit,
				Decimals:        ParamsProtocol.BaseToken.Decimals,
				UseMetricPrefix: ParamsProtocol.BaseToken.UseMetricPrefix,
			},
		}

		// load from config
		keyRanges := ParamsProtocol.PublicKeyRanges
		if *cooPubKeyRangesFlag != "" {
			// load from special CLI flag
			if err := json.Unmarshal([]byte(*cooPubKeyRangesFlag), &keyRanges); err != nil {
				CoreComponent.LogPanic(err)
			}
		}

		keyManager, err := KeyManagerWithConfigPublicKeyRanges(keyRanges)
		if err != nil {
			CoreComponent.LogPanicf("can't load public key ranges: %s", err)
		}
		res.KeyManager = keyManager
		return res
	}); err != nil {
		CoreComponent.LogPanic(err)
	}

	return nil
}

func KeyManagerWithConfigPublicKeyRanges(coordinatorPublicKeyRanges ConfigPublicKeyRanges) (*keymanager.KeyManager, error) {
	keyManager := keymanager.New()
	for _, keyRange := range coordinatorPublicKeyRanges {
		pubKey, err := crypto.ParseEd25519PublicKeyFromString(keyRange.Key)
		if err != nil {
			return nil, err
		}

		keyManager.AddKeyRange(pubKey, milestone.Index(keyRange.StartIndex), milestone.Index(keyRange.EndIndex))
	}

	return keyManager, nil
}

func configure() error {
	deps.ProtocolManager.LoadPending(deps.SyncManager)

	deps.Tangle.Events.ConfirmedMilestoneChanged.Attach(events.NewClosure(deps.ProtocolManager.HandleConfirmedMilestone))

	unsuppProtoParasClosure := events.NewClosure(func(unsupportedProtocolParas *iotago.ProtocolParamsMilestoneOpt) {
		unsupportedVersion := unsupportedProtocolParas.ProtocolVersion
		CoreComponent.LogWarnf("next milestone will run under unsupported protocol version %d!", unsupportedVersion)
	})
	deps.ProtocolManager.Events.NextMilestoneUnsupported.Attach(unsuppProtoParasClosure)
	deps.ProtocolManager.Events.CriticalErrors.Attach(events.NewClosure(func(err error) {
		deps.ShutdownHandler.SelfShutdown(fmt.Sprintf("protocol manager hit a critical error: %s", err), true)
	}))

	return nil
}<|MERGE_RESOLUTION|>--- conflicted
+++ resolved
@@ -52,11 +52,7 @@
 
 	type cfgDeps struct {
 		dig.In
-<<<<<<< HEAD
-		Storage *storage.Storage `optional:"true"`
-=======
 		Storage *storage.Storage `optional:"true"` // optional because of entry-node mode
->>>>>>> 963d4ddf
 	}
 
 	type cfgResult struct {
