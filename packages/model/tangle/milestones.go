--- conflicted
+++ resolved
@@ -2,9 +2,9 @@
 
 import (
 	"fmt"
-	"github.com/gohornet/hornet/packages/model/milestone_index"
-	"github.com/iotaledger/hive.go/syncutils"
-	"github.com/iotaledger/hive.go/typeutils"
+
+	"github.com/pkg/errors"
+
 	"github.com/iotaledger/iota.go/address"
 	"github.com/iotaledger/iota.go/consts"
 	"github.com/iotaledger/iota.go/kerl"
@@ -12,7 +12,12 @@
 	"github.com/iotaledger/iota.go/signing"
 	"github.com/iotaledger/iota.go/transaction"
 	"github.com/iotaledger/iota.go/trinary"
-	"github.com/pkg/errors"
+
+	"github.com/iotaledger/hive.go/syncutils"
+	"github.com/iotaledger/hive.go/typeutils"
+
+	"github.com/gohornet/hornet/packages/model/hornet"
+	"github.com/gohornet/hornet/packages/model/milestone_index"
 )
 
 const (
@@ -172,14 +177,9 @@
 	// Check the structure of the milestone
 	milestoneIndex := getMilestoneIndex(txIndex0)
 	if milestoneIndex <= GetSolidMilestoneIndex() {
-<<<<<<< HEAD
-		// Milestone older than out solid milestone
+		// Milestone older than solid milestone
 		txIndex0.Release() //-1
 		return false, errors.Wrapf(ErrInvalidMilestone, "Index (%d) older than solid milestone (%d), Hash: %v", milestoneIndex, GetSolidMilestoneIndex(), txIndex0Hash)
-=======
-		// Milestone older than solid milestone
-		return false, errors.Wrapf(ErrInvalidMilestone, "Index (%d) older than solid milestone (%d), Hash: %v", milestoneIndex, GetSolidMilestoneIndex(), txIndex0.GetHash())
->>>>>>> 988011ba
 	}
 
 	if milestoneIndex >= maxMilestoneIndex {
@@ -187,11 +187,6 @@
 		return false, errors.Wrapf(ErrInvalidMilestone, "Index (%d) out of range (0...%d), Hash: %v)", milestoneIndex, maxMilestoneIndex, txIndex0Hash)
 	}
 
-<<<<<<< HEAD
-	var signatureTxs CachedTransactions
-	defer signatureTxs.Release() //-1
-
-=======
 	// Check if milestone was already processed
 	msBundle, _ := GetMilestone(milestoneIndex)
 	if msBundle != nil {
@@ -199,9 +194,9 @@
 		return false, nil
 	}
 
-	signatureTxs := make([]*hornet.Transaction, 0, coordinatorSecurityLevel)
->>>>>>> 988011ba
-	signatureTxs = append(signatureTxs, txIndex0)
+    var signatureTxs CachedTransactions
+    defer signatureTxs.Release() //-1
+    signatureTxs = append(signatureTxs, txIndex0)
 
 	for secLvl := 1; secLvl < coordinatorSecurityLevel; secLvl++ {
 		tx := GetCachedTransaction(signatureTxs[secLvl-1].GetTransaction().Tx.TrunkTransaction) //+1
