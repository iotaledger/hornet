package tangle

import (
	"github.com/pkg/errors"

	"github.com/iotaledger/iota.go/trinary"

	"github.com/iotaledger/hive.go/bitmask"

	"github.com/gohornet/hornet/packages/database"
)

var bundleDatabase database.Database

func configureBundleDatabase() {
	if db, err := database.Get(DBPrefixBundles); err != nil {
		panic(err)
	} else {
		bundleDatabase = db
	}
}

func databaseKeyForBundle(bundleHash trinary.Hash, txHash trinary.Hash) []byte {
	return append(databaseKeyPrefixForBundleHash(bundleHash), trinary.MustTrytesToBytes(txHash)...)
}

func databaseKeyPrefixForBundleHash(bundleHash trinary.Hash) []byte {
	return trinary.MustTrytesToBytes(bundleHash)
}

func StoreBundleBucketsInDatabase(bundleBuckets []*BundleBucket) error {

	// Create entries for all txs in all bundles
	var entries []database.Entry
	tails := map[trinary.Hash]struct{}{}
	for _, bundleBucket := range bundleBuckets {

		for _, bundle := range bundleBucket.Bundles() {
			if !bundle.IsModified() {
				continue
			}
			tails[bundle.tailTx] = struct{}{}
			// we store the bundle metadata in the tail tx
			entry := database.Entry{
				Key:   databaseKeyForBundle(bundleBucket.GetHash(), bundle.tailTx),
				Value: []byte{},
				Meta:  bundle.GetMetadata(),
			}
			entries = append(entries, entry)
			bundle.SetModified(false)
		}

		transactions := bundleBucket.Transactions()

		for _, tx := range transactions {
			// tails were already stored
			if tx.GetTransaction().IsTail() {
				continue
			}
			entry := database.Entry{
				Key:   databaseKeyForBundle(bundleBucket.GetHash(), tx.GetTransaction().GetHash()),
				Value: []byte{},
				Meta:  byte(0),
			}
			entries = append(entries, entry)
		}

		transactions.Release()
	}

	// Now batch insert all entries
	if err := bundleDatabase.Apply(entries, []database.Key{}); err != nil {
		return errors.Wrap(NewDatabaseError(err), "failed to store bundles")
	}

	return nil
}

func StoreBundleInDatabase(bundle *Bundle) error {
	if !bundle.IsModified() {
		return nil
	}

	var entries []database.Entry
	txHashes := bundle.GetTransactionHashes()
	for _, txHash := range txHashes {
		var entry database.Entry
		if txHash == bundle.tailTx {
			entry = database.Entry{
				Key:   databaseKeyForBundle(bundle.GetHash(), txHash),
				Value: []byte{},
				Meta:  bundle.GetMetadata(),
			}
		} else {
			entry = database.Entry{
				Key:   databaseKeyForBundle(bundle.GetHash(), txHash),
				Value: []byte{},
				Meta:  byte(0),
			}
		}
		entries = append(entries, entry)
	}
	if err := bundleDatabase.Apply(entries, []database.Key{}); err != nil {
		return errors.Wrap(NewDatabaseError(err), "failed to store bundle")
	}

	bundle.SetModified(false)

	return nil
}

func DeleteBundlesInDatabase(bundles map[string]string) error {
	var deletions []database.Key

	for bundleHash, txHash := range bundles {
		deletions = append(deletions, databaseKeyForBundle(bundleHash, txHash))
	}

	// Now batch delete all entries
	if err := bundleDatabase.Apply([]database.Entry{}, deletions); err != nil {
		return errors.Wrap(NewDatabaseError(err), "failed to delete bundles")
	}

	return nil
}

func readBundleBucketFromDatabase(bundleHash trinary.Hash) (*BundleBucket, error) {

<<<<<<< HEAD
	var transactions = map[trinary.Hash]*CachedTransaction{}
	metaMap := map[trinary.Hash]bitutils.BitMask{}
	err := bundleDatabase.ForEachPrefixKeyOnly(databaseKeyPrefixForBundleHash(bundleHash), func(entry database.KeyOnlyEntry) (stop bool) {
		txHash := trinary.MustBytesToTrytes(entry.Key, 81)
		tx, _ := GetCachedTransaction(txHash)
		if tx.Exists() {
			if tx.GetTransaction().Tx.CurrentIndex == 0 {
				metaMap[tx.GetTransaction().GetHash()] = bitutils.BitMask(entry.Meta)
=======
	var transactions = map[trinary.Hash]*hornet.Transaction{}
	metaMap := map[trinary.Hash]bitmask.BitMask{}
	err := bundleDatabase.ForEachPrefixKeyOnly(databaseKeyPrefixForBundleHash(bundleHash), func(entry database.KeyOnlyEntry) (stop bool) {
		txHash := trinary.MustBytesToTrytes(entry.Key, 81)
		tx, _ := GetTransaction(txHash)
		if tx != nil {
			if tx.Tx.CurrentIndex == 0 {
				metaMap[tx.GetHash()] = bitmask.BitMask(entry.Meta)
>>>>>>> 8b93aca3
			}
			transactions[tx.GetTransaction().GetHash()] = tx
		} else {
			tx.Release()
		}
		return false
	})

	if err != nil {
		for _, tx := range transactions {
			tx.Release()
		}
		return nil, errors.Wrap(NewDatabaseError(err), "failed to read bundle bucket from database")
	} else if len(transactions) == 0 {
		return nil, nil
	} else {
		bucket := NewBundleBucketFromDatabase(bundleHash, transactions, metaMap)
		for _, tx := range transactions {
			tx.Release()
		}
		return bucket, nil
	}
}

func databaseContainsBundle(bundleHash trinary.Hash) (bool, error) {
	if contains, err := bundleDatabase.Contains(databaseKeyPrefixForBundleHash(bundleHash)); err != nil {
		return contains, errors.Wrap(NewDatabaseError(err), "failed to check if the bundle exists")
	} else {
		return contains, nil
	}
}<|MERGE_RESOLUTION|>--- conflicted
+++ resolved
@@ -126,7 +126,6 @@
 
 func readBundleBucketFromDatabase(bundleHash trinary.Hash) (*BundleBucket, error) {
 
-<<<<<<< HEAD
 	var transactions = map[trinary.Hash]*CachedTransaction{}
 	metaMap := map[trinary.Hash]bitutils.BitMask{}
 	err := bundleDatabase.ForEachPrefixKeyOnly(databaseKeyPrefixForBundleHash(bundleHash), func(entry database.KeyOnlyEntry) (stop bool) {
@@ -135,16 +134,6 @@
 		if tx.Exists() {
 			if tx.GetTransaction().Tx.CurrentIndex == 0 {
 				metaMap[tx.GetTransaction().GetHash()] = bitutils.BitMask(entry.Meta)
-=======
-	var transactions = map[trinary.Hash]*hornet.Transaction{}
-	metaMap := map[trinary.Hash]bitmask.BitMask{}
-	err := bundleDatabase.ForEachPrefixKeyOnly(databaseKeyPrefixForBundleHash(bundleHash), func(entry database.KeyOnlyEntry) (stop bool) {
-		txHash := trinary.MustBytesToTrytes(entry.Key, 81)
-		tx, _ := GetTransaction(txHash)
-		if tx != nil {
-			if tx.Tx.CurrentIndex == 0 {
-				metaMap[tx.GetHash()] = bitmask.BitMask(entry.Meta)
->>>>>>> 8b93aca3
 			}
 			transactions[tx.GetTransaction().GetHash()] = tx
 		} else {
