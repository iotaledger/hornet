package queue

import (
	"github.com/gohornet/hornet/packages/model/tangle"
	"time"

	"github.com/iotaledger/iota.go/trinary"

	"github.com/iotaledger/hive.go/lru_cache"
	"github.com/iotaledger/hive.go/syncutils"
	"github.com/iotaledger/hive.go/typeutils"

	"github.com/gohornet/hornet/packages/model/milestone_index"
	"github.com/gohornet/hornet/packages/model/tangle"
	"github.com/gohornet/hornet/packages/profile"
)

const (
	RequestQueueTickerInterval = 2 * time.Second
)

type RequestQueue struct {
	syncutils.Mutex
	requestedCache *lru_cache.LRUCache
	lifo           []*request
	pending        []*request
	ticker         *time.Ticker
	tickerDone     chan bool
}

// Request struct
type DebugRequest struct {
	Hash        string `json:"hash"`
	IsReceived  bool   `json:"received"`
	IsProcessed bool   `json:"processed"`
	InCache     bool   `json:"inCache"`
	InPending   bool   `json:"inPending"`
	InLifo      bool   `json:"inLifo"`
	TxExists    bool   `json:"txExists"`
}

func NewRequestQueue() *RequestQueue {

	queue := &RequestQueue{
		requestedCache: lru_cache.NewLRUCache(profile.GetProfile().Caches.RequestQueue.Size),
		ticker:         time.NewTicker(RequestQueueTickerInterval),
		tickerDone:     make(chan bool),
	}

	go func(q *RequestQueue) {
		for {
			select {
			case <-q.tickerDone:
				return
			case <-q.ticker.C:
				q.retryPending()
			}
		}
	}(queue)

	return queue
}

func (s *RequestQueue) GetCache() *lru_cache.LRUCache {
	return s.requestedCache
}

func (s *RequestQueue) retryPending() {

	s.Lock()

	for _, r := range s.pending {
		if r.isReceived() == false {
<<<<<<< HEAD
			if !tangle.ContainsTransaction(r.hash) {
=======
			if contains, _ := tangle.ContainsTransaction(r.hash); !contains {
>>>>>>> 988011ba
				// We haven't received any answer for this request, so re-add it to our lifo queue
				s.lifo = append(s.lifo, r)
			}
		}
	}

	s.pending = []*request{}
	s.Unlock()
}

func (s *RequestQueue) Stop() {

	s.ticker.Stop()
	s.tickerDone <- true
}

func (s *RequestQueue) GetNext() ([]byte, trinary.Hash, milestone_index.MilestoneIndex) {

	s.Lock()
	defer s.Unlock()

	length := len(s.lifo)
	if length > 0 {
		for i := length - 1; i >= 0; i-- {
			request := s.lifo[i]
			if request.isReceived() || request.isProcessed() {
				// Remove from lifo since we received an answer for the request
				s.lifo = append(s.lifo[:i], s.lifo[i+1:]...)
				continue
			}
			request.updateTimes()
			s.lifo = append(s.lifo[:i], s.lifo[i+1:]...)
			s.pending = append(s.pending, request)
			return request.bytes, request.hash, request.msIndex
		}
	}

	return nil, "", 0
}

func (s *RequestQueue) GetNextInRange(startIndex milestone_index.MilestoneIndex, endIndex milestone_index.MilestoneIndex) ([]byte, trinary.Hash, milestone_index.MilestoneIndex) {

	s.Lock()
	defer s.Unlock()

	length := len(s.lifo)
	if length > 0 {
		for i := length - 1; i >= 0; i-- {
			request := s.lifo[i]
			if request.isReceived() || request.isProcessed() {
				// Remove from lifo since we received an answer for the request
				s.lifo = append(s.lifo[:i], s.lifo[i+1:]...)
				continue
			} else if request.msIndex < startIndex || request.msIndex > endIndex {
				// Not in range, skip it
				continue
			}
			request.updateTimes()
			s.lifo = append(s.lifo[:i], s.lifo[i+1:]...)
			s.pending = append(s.pending, request)
			return request.bytes, request.hash, request.msIndex
		}
	}
	return nil, "", 0

}

func (s *RequestQueue) Contains(txHash trinary.Hash) (bool, milestone_index.MilestoneIndex) {
	r := s.requestedCache.Get(txHash)
	if typeutils.IsInterfaceNil(r) {
		return false, 0
	}
	request := r.(*request)
	return true, request.msIndex
}

func (s *RequestQueue) add(txHash trinary.Hash, ms milestone_index.MilestoneIndex, markRequested bool) bool {

	if len(txHash) == 0 {
		return false
	}

	if s.requestedCache.Contains(txHash) {
		return false
	}

	request := newRequest(txHash, ms, markRequested)

	s.requestedCache.Set(txHash, request)
	if markRequested {
		s.pending = append(s.pending, request)
	} else {
		s.lifo = append(s.lifo, request)
	}

	return true
}

func (s *RequestQueue) AddMulti(hashes trinary.Hashes, ms milestone_index.MilestoneIndex, markRequested bool) []bool {
	if len(hashes) == 0 {
		return nil
	}

	s.Lock()
	defer s.Unlock()

	added := make([]bool, len(hashes))
	for i, hash := range hashes {
		added[i] = s.add(hash, ms, markRequested)
	}
	return added
}

func (s *RequestQueue) Add(txHash trinary.Hash, ms milestone_index.MilestoneIndex, markRequested bool) bool {
	s.Lock()
	defer s.Unlock()

	return s.add(txHash, ms, markRequested)
}

func (s *RequestQueue) MarkReceived(txHash trinary.Hash) bool {

	s.Lock()
	defer s.Unlock()

	cachedRequest := s.requestedCache.Get(txHash)
	if !typeutils.IsInterfaceNil(cachedRequest) {
		request := cachedRequest.(*request)
		request.markReceived()
		return true
	}

	// If this was already evicted from our cache, check if it is still in the pending queue
	for _, req := range s.pending {
		if req.hash == txHash {
			req.markReceived()
			return true
		}
	}
	return false
}

func (s *RequestQueue) MarkProcessed(txHash trinary.Hash) bool {
	s.Lock()
	defer s.Unlock()

	cachedRequest := s.requestedCache.Get(txHash)
	if !typeutils.IsInterfaceNil(cachedRequest) {
		request := cachedRequest.(*request)
		request.markProcessed()
	} else {
		// If this was already evicted from our cache, check if it is still in the pending queue
		for _, req := range s.pending {
			if req.hash == txHash {
				req.markProcessed()
				break
			}
		}
	}

	// First check if we still have tx waiting to be requested
	if len(s.lifo) > 0 {
		return false
	}

	// Check the current pending if they are all processed
	length := len(s.pending)
	if length > 0 {
		for i := length - 1; i >= 0; i-- {
			request := s.pending[i]
			if !request.isProcessed() {
				// We still have pending tx that are not yet processed
				return false
			}
		}
	}

	// All pending are done, and our lifo is empty
	return true
}

func (s *RequestQueue) CurrentMilestoneIndexAndSize() (index milestone_index.MilestoneIndex, size int) {
	s.Lock()
	defer s.Unlock()

	lengthLifo := len(s.lifo)
	lengthPending := len(s.pending)

	if lengthLifo > 0 {
		n := lengthLifo - 1
		r := s.lifo[n]
		return r.msIndex, lengthLifo + lengthPending
	} else if lengthPending > 0 {
		n := lengthPending - 1
		r := s.pending[n]
		return r.msIndex, lengthLifo + lengthPending
	}

	return 0, 0
}

func (s *RequestQueue) DebugRequests() []*DebugRequest {
	s.Lock()
	defer s.Unlock()

	var requests []*DebugRequest

	for _, req := range s.lifo {
		contains, _ := s.Contains(req.hash)
		exists, _ := tangle.ContainsTransaction(req.hash)
		requests = append(requests, &DebugRequest{
			Hash:        req.hash,
			InCache:     contains,
			InLifo:      true,
			InPending:   false,
			IsProcessed: req.isProcessed(),
			IsReceived:  req.isReceived(),
			TxExists:    exists,
		})
	}

	for _, req := range s.pending {
		contains, _ := s.Contains(req.hash)
		exists, _ := tangle.ContainsTransaction(req.hash)
		requests = append(requests, &DebugRequest{
			Hash:        req.hash,
			InCache:     contains,
			InLifo:      false,
			InPending:   true,
			IsProcessed: req.isProcessed(),
			IsReceived:  req.isReceived(),
			TxExists:    exists,
		})
	}

	return requests
}<|MERGE_RESOLUTION|>--- conflicted
+++ resolved
@@ -1,7 +1,6 @@
 package queue
 
 import (
-	"github.com/gohornet/hornet/packages/model/tangle"
 	"time"
 
 	"github.com/iotaledger/iota.go/trinary"
@@ -71,11 +70,7 @@
 
 	for _, r := range s.pending {
 		if r.isReceived() == false {
-<<<<<<< HEAD
 			if !tangle.ContainsTransaction(r.hash) {
-=======
-			if contains, _ := tangle.ContainsTransaction(r.hash); !contains {
->>>>>>> 988011ba
 				// We haven't received any answer for this request, so re-add it to our lifo queue
 				s.lifo = append(s.lifo, r)
 			}
