--- conflicted
+++ resolved
@@ -77,7 +77,6 @@
   -d \
   hornet:latest
 ```
-<<<<<<< HEAD
 
 * `$(pwd)` Stands for the present working directory. All mentioned directories are mapped to the container, so the Hornet in the container persists the data directly to those directories.
 * `-v $(pwd)/config.json:/app/config.json:ro` Maps the local `config.json` file into the container in `readonly` mode.
@@ -88,26 +87,7 @@
 * `--name hornet` Name of the running container instance. You can refer to the given container by this name.
 * `--net=host` Instructs Docker to use the host's network, so the network is not isolated. We recommend that you run on host network for better performance.  This way, the container will also open any ports it needs on the host network, so you will not need to specify any ports.
 * `-d` Instructs Docker to run the container instance in a detached mode (daemon).
-=======
-* `$(pwd)`<br>
-Stands for the present working directory. All mentioned directories are mapped to the container, so the Hornet in the container persists the data directly to those directories.
-* `-v $(pwd)/config.json:/app/config.json:ro`<br>
-Maps the local `config.json` file into the container in `readonly` mode.
-* `-v $(pwd)/peering.json:/app/peering.json`<br>
-Maps the local `peering.json` file into the container.
-* `-v $(pwd)/snapshots/mainnet:/app/snapshots/mainnet`<br>
-Maps the local `snapshots` directory into the container.
-* `-v $(pwd)/mainnetdb:/app/mainnetdb`<br>
-Maps the local `mainnetdb` directory into the container.
-* `--restart always`<br>
-Instructs Docker to restart the container after Docker reboots.
-* `--name hornet`<br
-Name of the running container instance. You can refer to the given container by this name.
-* `--net=host`<br>
-Instructs Docker to use the host's network, so the network is not isolated. We recommend that you run on host network for better performance.  This way, the container will also open any ports it needs on the host network, so you will not need to specify any ports.
-* `-d`<br>
-Instructs Docker to run the container instance in a detached mode (daemon).
->>>>>>> bb8c4968
+
 
 You can run `docker stop -t 200 hornet` to gracefully end the process.
 
